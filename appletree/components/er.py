--- conflicted
+++ resolved
@@ -9,18 +9,12 @@
     def __init__(self, *args, **kwargs):
         super().__init__(*args, **kwargs)
 
-<<<<<<< HEAD
-        self.register_all(apt.plugins)
-        self.register(UniformEnergySpectra)
-        self.register_all(apt.plugins.microphys)
-=======
         self.register(apt.plugins.common.UniformEnergySpectra)
         self.register(apt.plugins.common.PositionSpectra)
         self.register_all(apt.plugins.er_microphys)
         self.register_all(apt.plugins.detector)
         self.register_all(apt.plugins.reconstruction)
         self.register_all(apt.plugins.efficiency)
->>>>>>> c37ed09e
 
 
 class ERPeak(ComponentSim):
@@ -29,15 +23,9 @@
     def __init__(self, *args, **kwargs):
         super().__init__(*args, **kwargs)
 
-<<<<<<< HEAD
-        self.register_all(apt.plugins)
-        self.register(MonoEnergySpectra)
-        self.register_all(apt.plugins.microphys)
-=======
         self.register(apt.plugins.common.MonoEnergySpectra)
         self.register(apt.plugins.common.PositionSpectra)
         self.register_all(apt.plugins.er_microphys)
         self.register_all(apt.plugins.detector)
         self.register_all(apt.plugins.reconstruction)
-        self.register_all(apt.plugins.efficiency)
->>>>>>> c37ed09e
+        self.register_all(apt.plugins.efficiency)