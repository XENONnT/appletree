--- conflicted
+++ resolved
@@ -249,33 +249,7 @@
             file_path = get_file_path(_cached_configs['url_base'], v)
             _cached_configs.update({k: file_path})
 
-<<<<<<< HEAD
     def lineage(self, data_name: str = 'cs2'):
         """Return lineage of plugins."""
         assert isinstance(data_name, str)
-        pass
-
-
-class ContextRn220(Context):
-    """A specified context for ER response by Rn220 fit"""
-
-    def __init__(self):
-        """Initialization"""
-        config = os.path.join(CONFPATH, 'apt_config_rn220_sr0.json')
-        super().__init__(config)
-
-
-class ContextER(Context):
-    """A specified context for ER response by Rn220 & Ar37 combined fit"""
-
-    def __init__(self):
-        """Initialization"""
-        config = os.path.join(CONFPATH, 'apt_config_rn220_ar37_sr0.json')
-        super().__init__(config)
-=======
-    def show_config(self):
-        pass
-
-    def lineage(self):
-        pass
->>>>>>> 2ba43279
+        pass