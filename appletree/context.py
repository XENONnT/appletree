import os
import copy
import json
import importlib
from datetime import datetime
import numpy as np
import emcee
import h5py

import appletree as apt
from appletree import randgen
from appletree import Parameter
from appletree.utils import load_json
from appletree.share import _cached_configs, set_global_config

os.environ['OMP_NUM_THREADS'] = '1'


class Context():
    """Combine all likelihood (e.g. Rn220, Ar37),
    handle MCMC and post-fitting analysis
    """

    def __init__(self, config):
        """Create an appletree context

        :param config: dict or str, configuration file name or dictionary
        """
        if isinstance(config, str):
            config = load_json(config)

        # url_base and configs are not mandatory
        if 'url_base' in config.keys():
            self.update_url_base(config['url_base'])

        if 'configs' in config.keys():
            self.set_config(config['configs'])

        self.backend_h5 = config.get('backend_h5', None)

        self.likelihoods = dict()

        self.par_config = self.get_parameter_config(config['par_config'])
        self.needed_parameters = self.update_parameter_config(config['likelihoods'])

        self.par_manager = Parameter(self.par_config)

        self.register_all_likelihood(config)

    def __getitem__(self, keys):
        """Get likelihood in context"""
        return self.likelihoods[keys]

    def register_all_likelihood(self, config):
        """Create all appletree likelihoods

        :param config: dict, configuration file name or dictionary
        """
        components = importlib.import_module('appletree.components')

        for key, value in config['likelihoods'].items():
            likelihood = copy.deepcopy(value)

            self.register_likelihood(key, likelihood)

            for k, v in likelihood['components'].items():
                # dynamically import components
                if isinstance(v, str):
                    self.register_component(key, getattr(components, v), k)
                else:
                    self.register_component(
                        key,
                        getattr(components, v['component_cls']),
                        k,
                        v.get('file_name', None),
                    )

    def register_likelihood(self,
                            likelihood_name,
                            likelihood_config):
        """Create an appletree likelihood

        :param likelihood_name: name of Likelihood
        :param likelihood_config: dict of likelihood configuration
        """
        if likelihood_name in self.likelihoods:
            raise ValueError(f'Likelihood named {likelihood_name} already existed!')
        likelihood = getattr(apt, likelihood_config.get('type', 'Likelihood'))
        self.likelihoods[likelihood_name] = likelihood(
            name=likelihood_name,
            **likelihood_config,
        )

    def register_component(self,
                           likelihood_name,
                           component_cls,
                           component_name,
                           file_name=None):
        """Register component to likelihood

        :param likelihood_name: name of Likelihood
        :param component_cls: class of Component
        :param component_name: name of Component
        """
        self[likelihood_name].register_component(
            component_cls,
            component_name,
            file_name,
        )
        # Update needed parameters
        self.needed_parameters |= self.likelihoods[likelihood_name].needed_parameters

    def print_context_summary(self, short=True):
        """Print summary of the context."""
        self._sanity_check()

        print('\n'+'='*40)
        for key, likelihood in self.likelihoods.items():
            print(f'LIKELIHOOD {key}')
            likelihood.print_likelihood_summary(short=short)
            print('\n'+'='*40)

    def log_posterior(self, parameters, batch_size=1_000_000):
        """Get log likelihood of given parameters

        :param batch_size: int of number of simulated events
        :param parameters: dict of parameters used in simulation
        """
        self.par_manager.set_parameter(parameters)

        key = randgen.get_key()
        log_posterior = 0
        for likelihood in self.likelihoods.values():
            key, log_likelihood_i = likelihood.get_log_likelihood(
                key,
                batch_size,
                self.par_manager.get_all_parameter(),
            )
            log_posterior += log_likelihood_i

        log_prior = self.par_manager.log_prior
        log_posterior += log_prior

        return log_posterior, log_prior

    @property
    def _ndim(self):
        return len(self.par_manager.parameter_fit_array)

    def _set_backend(self, nwalkers=100, read_only=True):
        if self.backend_h5 is None:
            self._backend = None
            print('With no backend')
        else:
            self._backend = emcee.backends.HDFBackend(
                self.backend_h5, read_only=read_only)
            if not read_only:
                self._backend.reset(nwalkers, self._ndim)
            print(f'With h5 backend {self.backend_h5}')

    def pre_fitting(self,
                    nwalkers=100,
                    read_only=True,
                    batch_size=1_000_000):
        """Prepare for fitting, initialize backend and sampler"""
        self._set_backend(nwalkers, read_only=read_only)
        self.sampler = emcee.EnsembleSampler(
            nwalkers,
            self._ndim,
            self.log_posterior,
            backend=self._backend,
            blobs_dtype=np.float32,
            parameter_names=self.par_manager.parameter_fit,
            kwargs = {'batch_size': batch_size},
        )

    def fitting(self, nwalkers=200, iteration=500, batch_size=1_000_000):
        """Fitting posterior distribution of needed parameters

        :param nwalkers: int, number of walkers in the ensemble
        :param iteration: int, number of steps to generate
        """
        self._sanity_check()

        p0 = []
        for _ in range(nwalkers):
            self.par_manager.sample_init()
            p0.append(self.par_manager.parameter_fit_array)

        self.pre_fitting(
            nwalkers=nwalkers,
            read_only=False,
            batch_size=batch_size)

        result = self.sampler.run_mcmc(
            p0,
            iteration,
            store=True,
            progress=True,
        )

        self._dump_meta()
        return result

    def restore_fitting(self, batch_size=1_000_000):
        """Restore self.sampler from self.backend_h5"""
        # Final iteration
        backend = emcee.backends.HDFBackend(self.backend_h5)
        final_iteration = backend.get_chain()[-1, :, :]
        p0 = final_iteration.tolist()

        nwalkers = len(p0)

        # Init sampler for current context
<<<<<<< HEAD
        self.sampler = emcee.EnsembleSampler(
            len(p0),
            ndim,
            self.log_posterior,
            backend=backend,
            blobs_dtype=np.float32,
            parameter_names=self.par_manager.parameter_fit,
            kwargs = {'batch_size': batch_size},
        )
=======
        self.pre_fitting(
            nwalkers=nwalkers,
            read_only=False,
            batch_size=batch_size)
>>>>>>> f2c3e046

    def continue_fitting(self, iteration=500, batch_size=1_000_000):
        """Continue a fitting of another context

        :param context: appletree context
        :param iteration: int, number of steps to generate
        """
        self.restore_fitting(batch_size)
        result = self.sampler.run_mcmc(
            None,
            iteration,
            store=True,
            progress=True,
            skip_initial_state_check=True,
        )

        self._dump_meta()
        return result

    def get_post_parameters(self):
        """Get parameters correspondes to max posterior"""
        logp = self.sampler.get_log_prob(flat=True)
        chain = self.sampler.get_chain(flat=True)
        mpe_parameters = chain[np.argmax(logp)]
        mpe_parameters = emcee.ensemble.ndarray_to_list_of_dicts(
            [mpe_parameters],
            self.sampler.parameter_names,
        )[0]
        parameters = copy.deepcopy(self.par_manager.get_all_parameter())
        parameters.update(mpe_parameters)
        return parameters

    def get_all_post_parameters(self, **kwargs):
        """Return all posterior parameters"""
        chain = self.sampler.get_chain(**kwargs)
        return chain

    def dump_post_parameters(self, file_name):
        """Dump max posterior parameter in .json file"""
        parameters = self.get_post_parameters()
        with open(file_name, 'w') as fp:
            json.dump(parameters, fp)

    def _dump_meta(self, metadata=None):
        """Save parameters name as attributes"""
        if metadata is None:
            metadata = {
                'version': apt.__version__,
                'date': datetime.now().strftime('%Y%m%d_%H:%M:%S'),
            }
        if self.backend_h5 is not None:
            name = self.sampler.backend.name
            with h5py.File(self.backend_h5, 'r+') as opt:
                opt[name].attrs['metadata'] = json.dumps(metadata)
                # parameters prior configuration
                opt[name].attrs['par_config'] = json.dumps(self.par_manager.par_config)
                # max posterior parameters
                opt[name].attrs['post_parameters'] = json.dumps(self.get_post_parameters())
                # the order of parameters saved in backend
                opt[name].attrs['parameter_fit'] = self.par_manager.parameter_fit
                # instructions
                opt[name].attrs['config'] = json.dumps(self.config)
                # configurations, maybe users will manually add some maps
                opt[name].attrs['_cached_configs'] = json.dumps(_cached_configs)

    def get_template(self,
                     likelihood_name: str,
                     component_name: str,
                     batch_size: int = 1_000_000,
                     seed: int = None):
        """Get parameters correspondes to max posterior

        :param likelihood_name: name of Likelihood
        :param component_name: name of Component
        :param batch_size: int of number of simulated events
        :param seed: random seed
        """
        parameters = self.get_post_parameters()
        key = randgen.get_key(seed=seed)

        key, result = self[likelihood_name][component_name].simulate(
            key,
            batch_size, parameters,
        )
        return result

    def _sanity_check(self):
        """Check if needed parameters are provided."""
        needed = set(self.needed_parameters)
        provided = set(self.par_manager.get_all_parameter().keys())
        # We will not update unneeded parameters!
        if not provided.issubset(needed):
            mes = f'Parameter manager should provide needed parameters only, '
            mes += f'{provided - needed} not needed'
            raise RuntimeError(mes)

    def update_url_base(self, url_base):
        """Update url_base in appletree.share"""
        print(f'Updated url_base to {url_base}')
        set_global_config({'url_base': url_base})

    def get_parameter_config(self, par_config):
        """Get configuration for parameter manager

        :param par_config: str, parameters configuration file
        """
        par_config = load_json(par_config)
        return par_config

    def update_parameter_config(self, likelihoods):
        needed_parameters = set()
        needed_rate_parameters = []
        from_parameters = []
        for likelihood in likelihoods.values():
            for k, v in likelihood['copy_parameters'].items():
                # specify rate scale
                # normalization factor, for AC & ER, etc.
                self.par_config.update({k: self.par_config[v]})
                from_parameters.append(v)
                needed_parameters.add(k)
            for k in likelihood['components'].keys():
                needed_rate_parameters.append(k + '_rate')
        for p in from_parameters:
            if p not in needed_rate_parameters and p in self.par_config:
                # Drop unused parameters
                self.par_config.pop(p)
        return needed_parameters

    def set_config(self, configs):
        """Set new configuration options

        :param configs: dict, configuration file name or dictionary
        """
        if not hasattr(self, 'config'):
            self.config = dict()

        # update configuration only in this Context
        self.config.update(configs)

        # also store required configurations to appletree.share
        set_global_config(configs)

    def lineage(self, data_name: str = 'cs2'):
        """Return lineage of plugins."""
        assert isinstance(data_name, str)
        pass<|MERGE_RESOLUTION|>--- conflicted
+++ resolved
@@ -212,7 +212,6 @@
         nwalkers = len(p0)
 
         # Init sampler for current context
-<<<<<<< HEAD
         self.sampler = emcee.EnsembleSampler(
             len(p0),
             ndim,
@@ -222,12 +221,6 @@
             parameter_names=self.par_manager.parameter_fit,
             kwargs = {'batch_size': batch_size},
         )
-=======
-        self.pre_fitting(
-            nwalkers=nwalkers,
-            read_only=False,
-            batch_size=batch_size)
->>>>>>> f2c3e046
 
     def continue_fitting(self, iteration=500, batch_size=1_000_000):
         """Continue a fitting of another context
