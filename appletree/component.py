from warnings import warn
from functools import partial

import numpy as np
import pandas as pd
from jax import numpy as jnp
import pandas as pd

import appletree
from appletree.plugin import Plugin
from appletree.share import _cached_configs, _cached_functions
from appletree.utils import exporter, load_data
from appletree.hist import make_hist_mesh_grid, make_hist_irreg_bin_2d

export, __all__ = exporter()


@export
class Component:
    """Base class of component"""

    rate_name: str = ''
    norm_type: str = ''
    tag: str = '_'  # for instance name of the plugins

    def __init__(self,
                 bins: list = [],
                 bins_type: str = '',
                 **kwargs):
        """Initialization.

        :param bins: bins to generate the histogram.

          * For irreg bins_type, bins must be bin edges of the two dimensions.
          * For meshgrid bins_type, bins are sent to jnp.histogramdd.
        :param bins_type: binning scheme, can be either irreg or meshgrid.
        """
        self.bins = bins
        self.bins_type = bins_type
        self.needed_parameters = set()

    def _clip(self, result: list):
        """Clip simulated result"""
        mask = np.ones(len(result[-1]), dtype=bool)
        for i in range(len(result) - 1):
            mask &= result[i] > np.array(self.bins[i]).min()
            mask &= result[i] < np.array(self.bins[i]).max()
        for i in range(len(result)):
            result[i] = result[i][mask]
        return result

    def simulate_hist(self, *args, **kwargs):
        """Hook for simulation with histogram output."""
        raise NotImplementedError

    def implement_binning(self, mc, eff):
        """Apply binning to MC data.
<<<<<<< HEAD

=======
>>>>>>> ffccb66b
        :param mc: data from simulation.
        :param eff: efficiency of each event, as the weight when making a histogram.
        """
        if self.bins_type == 'irreg':
            hist = make_hist_irreg_bin_2d(mc, *self.bins, weights=eff)
        elif self.bins_type == 'meshgrid':
            warning = 'The usage of meshgrid binning is highly discouraged.'
            warn(warning)
            hist = make_hist_mesh_grid(mc, bins=self.bins, weights=eff)
        else:
            raise ValueError(f'Unsupported bins_type {self.bins_type}!')
        # as an uncertainty to prevent blowing up
        hist = jnp.clip(hist, 1., jnp.inf)
        return hist

    def get_normalization(self, hist, parameters, batch_size=None):
        """Return the normalization factor of the histogram."""
        if self.norm_type == 'on_pdf':
            normalization_factor = 1 / jnp.sum(hist) * parameters[self.rate_name]
        elif self.norm_type == 'on_sim':
            normalization_factor = 1 / batch_size * parameters[self.rate_name]
        else:
            raise ValueError(f'Unsupported norm_type {self.norm_type}!')
        return normalization_factor

    def deduce(self, *args, **kwargs):
        """Hook for workflow deduction."""
        raise NotImplementedError

    def compile(self):
        """Hook for compiling simulation code."""
        pass


@export
class ComponentSim(Component):
    """Component that needs MC simulations."""

    code: str = None
    old_code: str = None

    def __init__(self,
                 *args, **kwargs):
        """Initialization"""
        super().__init__(*args, **kwargs)
        self._plugin_class_registry = {}

    def register(self, plugin_class):
        """Register a plugin to the component."""
        if isinstance(plugin_class, (tuple, list)):
            # Shortcut for multiple registration
            for x in plugin_class:
                self.register(x)
            return

        if not hasattr(plugin_class, 'provides'):
            # No output name specified: construct one from the class name
            snake_name = appletree.camel_to_snake(plugin_class.__name__)
            plugin_class.provides = (snake_name,)

        # Ensure plugin_class.provides is a tuple
        if isinstance(plugin_class.provides, str):
            plugin_class.provides = tuple([plugin_class.provides])

        for p in plugin_class.provides:
            self._plugin_class_registry[p] = plugin_class

        already_seen = []
        for plugin in self._plugin_class_registry.values():

            if plugin in already_seen:
                continue
            already_seen.append(plugin)

            for config_name, items in plugin.takes_config.items():
                # Looping over the configs of the new plugin and check if
                # they can be found in the already registered plugins:
                for new_config, new_items in plugin_class.takes_config.items():
                    if new_config != config_name:
                        continue
                    if items.default == new_items.default:
                        continue
                    else:
                        mes = f'Two plugins have a different file name'
                        mes += f' for the same config. The config'
                        mes += f' "{new_config}" in "{plugin.__name__}" takes'
                        mes += f' the file name as "{new_items.default}"  while in'
                        mes += f' "{plugin_class.__name__}" the file name'
                        mes += f' is set to "{items.default}". Please change'
                        mes += f' one of the file names.'
                        raise ValueError(mes)

    def register_all(self, module):
        """Register all plugins defined in module.
        Can pass a list/tuple of modules to register all in each.
        """
        if isinstance(module, (tuple, list)):
            # Shortcut for multiple registration
            for x in module:
                self.register_all(x)
            return

        for x in dir(module):
            x = getattr(module, x)
            if not isinstance(x, type(type)):
                continue
            if issubclass(x, Plugin):
                self.register(x)

    def dependencies_deduce(self,
                            data_names: list = ('cs1', 'cs2', 'eff'),
                            dependencies: list = None) -> list:
        """Deduce dependencies.
<<<<<<< HEAD

=======
>>>>>>> ffccb66b
        :param data_names: data names that simulation will output.
        :param dependencies: dependency tree.
        """
        if dependencies is None:
            dependencies = []

        for data_name in data_names:
            # `batch_size` have no dependency
            if data_name == 'batch_size':
                continue
            try:
                dependencies.append({
                    'plugin': self._plugin_class_registry[data_name],
                    'provides': data_name,
                    'depends_on': self._plugin_class_registry[data_name].depends_on,
                })
            except KeyError:
                raise ValueError(f'Can not find dependency for {data_name}')

        for data_name in data_names:
            # `batch_size` has no dependency
            if data_name == 'batch_size':
                continue
            dependencies = self.dependencies_deduce(
                data_names=self._plugin_class_registry[data_name].depends_on,
                dependencies=dependencies,
            )

        return dependencies

    def dependencies_simplify(self, dependencies):
        """Simplify the dependencies."""
        already_seen = []
        self.worksheet = []
        self.needed_parameters.add(self.rate_name)
        for plugin in dependencies[::-1]:
            plugin = plugin['plugin']
            if plugin.__name__ in already_seen:
                continue
            self.worksheet.append([plugin.__name__, plugin.provides, plugin.depends_on])
            already_seen.append(plugin.__name__)
            self.needed_parameters |= set(plugin.parameters)

    def flush_source_code(self,
                          data_names: list = ('cs1', 'cs2', 'eff'),
                          func_name: str = 'simulate'):
        """Infer the simulation code from the dependency tree."""
        self.func_name = func_name

        if not isinstance(data_names, (list, str)):
            raise RuntimeError(f'data_names must be list or str, but given {type(data_names)}')
        if isinstance(data_names, str):
            data_names = [data_names]

        code = ''
        indent = ' ' * 4

        code += 'from functools import partial\n'
        code += 'from jax import jit\n'

        # import needed plugins
        for work in self.worksheet:
            plugin = work[0]
            code += f'from appletree.plugins import {plugin}\n'

        # initialize new instances
        for work in self.worksheet:
            instance = work[0] + self.tag
            code += f'{instance} = {work[0]}()\n'

        # define functions
        code += '\n'
        code += '@partial(jit, static_argnums=(1, ))\n'
        code += f'def {func_name}(key, batch_size, parameters):\n'

        for work in self.worksheet:
            provides = 'key, ' + ', '.join(work[1])
            depends_on = ', '.join(work[2])
            instance = work[0] + self.tag
            code += f'{indent}{provides} = {instance}(key, parameters, {depends_on})\n'
        output = 'key, ' + '[' + ', '.join(data_names) + ']'
        code += f'{indent}return {output}\n'

        self.code = code

        if func_name in _cached_functions.keys():
            warning = f'Function name {func_name} is already cached. '
            warning += 'Running compile() will overwrite it.'
            warn(warning)

    @property
    def code(self):
        """Code of simulation function."""
        return self._code

    @code.setter
    def code(self, code):
        self._code = code
        self._compile = partial(exec, self.code, _cached_functions)

    def deduce(self,
               data_names: list = ('cs1', 'cs2'),
               func_name: str = 'simulate'):
        """Deduce workflow and code.
<<<<<<< HEAD

=======
>>>>>>> ffccb66b
        :param data_names: data names that simulation will output.
        :param func_name: name of the simulation function, used to cache it.
        """
        if not isinstance(data_names, (list, tuple)):
            raise ValueError(f'Unsupported data_names type {type(data_names)}!')
        if 'eff' in data_names:
            data_names = list(data_names)
            data_names.remove('eff')
        data_names = list(data_names) + ['eff']

        dependencies = self.dependencies_deduce(data_names)
        self.dependencies_simplify(dependencies)
        self.flush_source_code(data_names, func_name)

    def compile(self):
        """Build simulation function and cache it to share._cached_functions."""
        self._compile()
        self.simulate = _cached_functions[self.func_name]

    def simulate_hist(self,
                      key,
                      batch_size,
                      parameters):
        """Simulate and return histogram.
<<<<<<< HEAD

=======
>>>>>>> ffccb66b
        :param key: key used for pseudorandom generator.
        :param batch_size: number of events to be simulated.
        :param parameters: a dictionary that contains all parameters needed in simulation.
        """
        key, result = self.simulate(key, batch_size, parameters)
        mc = result[:-1]
        assert len(mc) == len(self.bins), "Length of bins must be the same as length of bins_on!"
        mc = jnp.asarray(mc).T
        eff = result[-1]  # we guarantee that the last output is efficiency in self.deduce

        hist = self.implement_binning(mc, eff)
        normalization_factor = self.get_normalization(hist, parameters, batch_size)
        hist *= normalization_factor

        return key, hist

    def simulate_weighed_data(self,
                              key,
                              batch_size,
                              parameters):
        """Simulate and return histogram."""
        key, result = self.simulate(key, batch_size, parameters)
        # Move data to CPU
        result = [np.array(r) for r in result]
        # Clip data points out of ROI
        result = self._clip(result)
        mc = result[:-1]
        assert len(mc) == len(self.bins), "Length of bins must be the same as length of bins_on!"
        mc = jnp.asarray(mc).T
        eff = jnp.asarray(result[-1])  # we guarantee that the last output is efficiency in self.deduce

        hist = self.implement_binning(mc, eff)
        normalization_factor = self.get_normalization(hist, parameters, batch_size)
        result[-1] *= normalization_factor

        return key, result

    def save_code(self, file_path):
        """Save the code to file."""
        with open(file_path, 'w') as f:
            f.write(self.code)

    def lineage(self, data_name: str = 'cs2'):
        """Return lineage of plugins."""
        assert isinstance(data_name, str)
        pass

    def show_config(self, data_names: list = ('cs1', 'cs2', 'eff')):
        """
        Return configuration options that affect data_names.

        :param data_names: Data type name
        """
        dependencies = self.dependencies_deduce(data_names)
        r = []
        seen = []

        for dep in dependencies:
            p = dep['plugin']
            # Track plugins we already saw, so options from
            # multi-output plugins don't come up several times
            if p in seen:
                continue
            seen.append(p)

            for config in p.takes_config.values():
                try:
                    default = config.get_default()
                except:
                    default = appletree.OMITTED
                current = _cached_configs.get(config.name, None)
                r.append(dict(
                    option=config.name,
                    default=default,
                    current=current,
                    applies_to=p.provides,
                    help=config.help))
        if len(r):
            df = pd.DataFrame(r, columns=r[0].keys())
        else:
            df = pd.DataFrame([])

        # Then you can print the dataframe like:
        # straxen.dataframe_to_wiki(df, title=f'{data_names}', float_digits=1)
        return df


@export
class ComponentFixed(Component):
    """Component whose shape is fixed."""

    def __init__(self,
                 *args, **kwargs):
        """Initialization"""
        if not kwargs.get('file_name', None):
            raise ValueError('Should provide file_name for ComponentFixed!')
        else:
            self._file_name = kwargs.get('file_name', None)
        super().__init__(*args, **kwargs)

    def deduce(self,
               data_names: list = ('cs1', 'cs2')):
        """Deduce the needed parameters and make the fixed histogram."""
        self.data = load_data(self._file_name)[list(data_names)].to_numpy()
        self.eff = jnp.ones(len(self.data))
        self.hist = self.implement_binning(self.data, self.eff)
        self.needed_parameters.add(self.rate_name)

    def simulate(self):
        """Fixed component does not need to simulate."""
        raise NotImplementedError

    def simulate_hist(self,
                      parameters,
                      *args, **kwargs):
        """Return the fixed histogram."""
        normalization_factor = self.get_normalization(self.hist, parameters, len(self.data))
        return self.hist * normalization_factor

    def simulate_weighed_data(self,
                              parameters,
                              *args, **kwargs):
        """Simulate and return histogram."""
        result = [r for r in self.data.T]
        result.append(np.array(self.eff))
        # Clip all simulated data points
        result = self._clip(result)
        normalization_factor = self.get_normalization(self.hist, parameters, len(self.data))
        result[-1] *= normalization_factor

        return result<|MERGE_RESOLUTION|>--- conflicted
+++ resolved
@@ -55,10 +55,7 @@
 
     def implement_binning(self, mc, eff):
         """Apply binning to MC data.
-<<<<<<< HEAD
-
-=======
->>>>>>> ffccb66b
+
         :param mc: data from simulation.
         :param eff: efficiency of each event, as the weight when making a histogram.
         """
@@ -172,10 +169,7 @@
                             data_names: list = ('cs1', 'cs2', 'eff'),
                             dependencies: list = None) -> list:
         """Deduce dependencies.
-<<<<<<< HEAD
-
-=======
->>>>>>> ffccb66b
+
         :param data_names: data names that simulation will output.
         :param dependencies: dependency tree.
         """
@@ -280,10 +274,7 @@
                data_names: list = ('cs1', 'cs2'),
                func_name: str = 'simulate'):
         """Deduce workflow and code.
-<<<<<<< HEAD
-
-=======
->>>>>>> ffccb66b
+
         :param data_names: data names that simulation will output.
         :param func_name: name of the simulation function, used to cache it.
         """
@@ -308,10 +299,7 @@
                       batch_size,
                       parameters):
         """Simulate and return histogram.
-<<<<<<< HEAD
-
-=======
->>>>>>> ffccb66b
+
         :param key: key used for pseudorandom generator.
         :param batch_size: number of events to be simulated.
         :param parameters: a dictionary that contains all parameters needed in simulation.
