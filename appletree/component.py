from warnings import warn
from functools import partial

import numpy as np
import pandas as pd
from jax import numpy as jnp
import pandas as pd

import appletree
from appletree.plugin import Plugin
from appletree.share import _cached_configs, _cached_functions
from appletree.utils import exporter, load_data
from appletree.hist import make_hist_mesh_grid, make_hist_irreg_bin_2d

export, __all__ = exporter()


@export
class Component:
    """Base class of component"""

    rate_name: str = ''
    norm_type: str = ''

    def __init__(self,
                 name: str = None,
                 bins: list = [],
                 bins_type: str = '',
                 **kwargs):
        """Initialization.
        :param bins: bins to generate the histogram.
        For irreg bins_type, bins must be bin edges of the two dimensions.
        For meshgrid bins_type, bins are sent to jnp.histogramdd.
        :param bins_type: binning scheme, can be either irreg or meshgrid.
        """
        if name is None:
            self.name = self.__class__.__name__
        else:
            self.name = name
        self.bins = bins
        self.bins_type = bins_type
        self.needed_parameters = set()

    def _clip(self, result: list):
        """Clip simulated result"""
        mask = np.ones(len(result[-1]), dtype=bool)
        for i in range(len(result) - 1):
            mask &= result[i] > np.array(self.bins[i]).min()
            mask &= result[i] < np.array(self.bins[i]).max()
        for i in range(len(result)):
            result[i] = result[i][mask]
        return result

    def simulate_hist(self, *args, **kwargs):
        """Hook for simulation with histogram output."""
        raise NotImplementedError

    def implement_binning(self, mc, eff):
        """Apply binning to MC data.
        :param mc: data from simulation.
        :param eff: efficiency of each event, as the weight when making a histogram.
        """
        if self.bins_type == 'irreg':
            hist = make_hist_irreg_bin_2d(mc, *self.bins, weights=eff)
        elif self.bins_type == 'meshgrid':
            warning = 'The usage of meshgrid binning is highly discouraged.'
            warn(warning)
            hist = make_hist_mesh_grid(mc, bins=self.bins, weights=eff)
        else:
            raise ValueError(f'Unsupported bins_type {self.bins_type}!')
        # as an uncertainty to prevent blowing up
        hist = jnp.clip(hist, 1., jnp.inf)
        return hist

    def get_normalization(self, hist, parameters, batch_size=None):
        """Return the normalization factor of the histogram."""
        if self.norm_type == 'on_pdf':
            normalization_factor = 1 / jnp.sum(hist) * parameters[self.rate_name]
        elif self.norm_type == 'on_sim':
            normalization_factor = 1 / batch_size * parameters[self.rate_name]
        else:
            raise ValueError(f'Unsupported norm_type {self.norm_type}!')
        return normalization_factor

    def deduce(self, *args, **kwargs):
        """Hook for workflow deduction."""
        raise NotImplementedError

    def compile(self):
        """Hook for compiling simulation code."""
        pass


@export
class ComponentSim(Component):
    """Component that needs MC simulations."""

    code: str = None
    old_code: str = None

    def __init__(self,
                 *args, **kwargs):
        """Initialization"""
        super().__init__(*args, **kwargs)
        self._plugin_class_registry = {}

    def register(self, plugin_class):
        """Register a plugin to the component."""
        if isinstance(plugin_class, (tuple, list)):
            # Shortcut for multiple registration
            for x in plugin_class:
                self.register(x)
            return

        if not hasattr(plugin_class, 'provides'):
            # No output name specified: construct one from the class name
            snake_name = appletree.camel_to_snake(plugin_class.__name__)
            plugin_class.provides = (snake_name,)

        # Ensure plugin_class.provides is a tuple
        if isinstance(plugin_class.provides, str):
            plugin_class.provides = tuple([plugin_class.provides])

        for p in plugin_class.provides:
            self._plugin_class_registry[p] = plugin_class

        already_seen = []
        for plugin in self._plugin_class_registry.values():

            if plugin in already_seen:
                continue
            already_seen.append(plugin)

            for config_name, items in plugin.takes_config.items():
                # Looping over the configs of the new plugin and check if
                # they can be found in the already registered plugins:
                for new_config, new_items in plugin_class.takes_config.items():
                    if new_config != config_name:
                        continue
                    if items.default == new_items.default:
                        continue
                    else:
                        mes = f'Two plugins have a different file name'
                        mes += f' for the same config. The config'
                        mes += f' "{new_config}" in "{plugin.__name__}" takes'
                        mes += f' the file name as "{new_items.default}"  while in'
                        mes += f' "{plugin_class.__name__}" the file name'
                        mes += f' is set to "{items.default}". Please change'
                        mes += f' one of the file names.'
                        raise ValueError(mes)

    def register_all(self, module):
        """Register all plugins defined in module.
        Can pass a list/tuple of modules to register all in each.
        """
        if isinstance(module, (tuple, list)):
            # Shortcut for multiple registration
            for x in module:
                self.register_all(x)
            return

        for x in dir(module):
            x = getattr(module, x)
            if not isinstance(x, type(type)):
                continue
            if issubclass(x, Plugin):
                self.register(x)

    def dependencies_deduce(self,
                            data_names: list = ('cs1', 'cs2', 'eff'),
<<<<<<< HEAD
                            dependencies: list = None,
                            nodep_data_name: str = 'batch_size') -> list:
        """Deduce dependencies."""
=======
                            dependencies: list = None) -> list:
        """Deduce dependencies.
        :param data_names: data names that simulation will output.
        :param dependencies: dependency tree.
        """
>>>>>>> ffccb66b
        if dependencies is None:
            dependencies = []

        for data_name in data_names:
            # usually `batch_size` have no dependency
            if data_name == nodep_data_name:
                continue
            try:
                dependencies.append({
                    'plugin': self._plugin_class_registry[data_name],
                    'provides': data_name,
                    'depends_on': self._plugin_class_registry[data_name].depends_on,
                })
            except KeyError:
                raise ValueError(f'Can not find dependency for {data_name}')

        for data_name in data_names:
            # `batch_size` has no dependency
            if data_name == nodep_data_name:
                continue
            dependencies = self.dependencies_deduce(
                data_names=self._plugin_class_registry[data_name].depends_on,
                dependencies=dependencies,
                nodep_data_name=nodep_data_name,
            )

        return dependencies

    def dependencies_simplify(self, dependencies):
        """Simplify the dependencies."""
        already_seen = []
        self.worksheet = []
        self.needed_parameters.add(self.rate_name)
        for plugin in dependencies[::-1]:
            plugin = plugin['plugin']
            if plugin.__name__ in already_seen:
                continue
            self.worksheet.append([plugin.__name__, plugin.provides, plugin.depends_on])
            already_seen.append(plugin.__name__)
            self.needed_parameters |= set(plugin.parameters)

    def flush_source_code(self,
                          data_names: list = ('cs1', 'cs2', 'eff'),
                          func_name: str = 'simulate',
                          nodep_data_name: str = 'batch_size'):
        """Infer the simulation code from the dependency tree."""
        self.func_name = func_name

        if not isinstance(data_names, (list, str)):
            raise RuntimeError(f'data_names must be list or str, but given {type(data_names)}')
        if isinstance(data_names, str):
            data_names = [data_names]

        code = ''
        indent = ' ' * 4

        code += 'from functools import partial\n'
        code += 'from jax import jit\n'

        # import needed plugins
        for work in self.worksheet:
            plugin = work[0]
            code += f'from appletree.plugins import {plugin}\n'

        # initialize new instances
        for work in self.worksheet:
            instance = work[0] + '_' + self.name
            code += f'{instance} = {work[0]}()\n'

        # define functions
        code += '\n'
        if nodep_data_name == 'batch_size':
            code += '@partial(jit, static_argnums=(1, ))\n'
        else:
            code += '@jit\n'
        code += f'def {func_name}(key, {nodep_data_name}, parameters):\n'

        for work in self.worksheet:
            provides = 'key, ' + ', '.join(work[1])
            depends_on = ', '.join(work[2])
            instance = work[0] + '_' + self.name
            code += f'{indent}{provides} = {instance}(key, parameters, {depends_on})\n'
        output = 'key, ' + '[' + ', '.join(data_names) + ']'
        code += f'{indent}return {output}\n'

        self.code = code

        if func_name in _cached_functions.keys():
            warning = f'Function name {func_name} is already cached. '
            warning += 'Running compile() will overwrite it.'
            warn(warning)

    @property
    def code(self):
        """Code of simulation function."""
        return self._code

    @code.setter
    def code(self, code):
        self._code = code
        self._compile = partial(exec, self.code, _cached_functions)

    def deduce(self,
               data_names: list = ('cs1', 'cs2'),
<<<<<<< HEAD
               func_name: str = 'simulate',
               nodep_data_name: str = 'batch_size',
               force_no_eff: bool = False):
        """Deduce workflow and code."""
=======
               func_name: str = 'simulate'):
        """Deduce workflow and code.
        :param data_names: data names that simulation will output.
        :param func_name: name of the simulation function, used to cache it.
        """
>>>>>>> ffccb66b
        if not isinstance(data_names, (list, tuple)):
            raise ValueError(f'Unsupported data_names type {type(data_names)}!')
        # make sure that 'eff' is the last data_name
        if 'eff' in data_names:
            data_names = list(data_names)
            data_names.remove('eff')
        if not force_no_eff:
            data_names = list(data_names) + ['eff']

        dependencies = self.dependencies_deduce(data_names, nodep_data_name=nodep_data_name)
        self.dependencies_simplify(dependencies)
        self.flush_source_code(data_names, func_name, nodep_data_name)

    def compile(self):
        """Build simulation function and cache it to share._cached_functions."""
        self._compile()
        self.simulate = _cached_functions[self.func_name]

    def simulate_hist(self,
                      key,
                      batch_size,
                      parameters):
        """Simulate and return histogram.
        :param key: key used for pseudorandom generator.
        :param batch_size: number of events to be simulated.
        :param parameters: a dictionary that contains all parameters needed in simulation.
        """
        key, result = self.simulate(key, batch_size, parameters)
        mc = result[:-1]
        assert len(mc) == len(self.bins), "Length of bins must be the same as length of bins_on!"
        mc = jnp.asarray(mc).T
        eff = result[-1]  # we guarantee that the last output is efficiency in self.deduce

        hist = self.implement_binning(mc, eff)
        normalization_factor = self.get_normalization(hist, parameters, batch_size)
        hist *= normalization_factor

        return key, hist

    def simulate_weighed_data(self,
                              key,
                              batch_size,
                              parameters):
        """Simulate and return histogram."""
        key, result = self.simulate(key, batch_size, parameters)
        # Move data to CPU
        result = [np.array(r) for r in result]
        # Clip data points out of ROI
        result = self._clip(result)
        mc = result[:-1]
        assert len(mc) == len(self.bins), "Length of bins must be the same as length of bins_on!"
        mc = jnp.asarray(mc).T
        eff = jnp.asarray(result[-1])  # we guarantee that the last output is efficiency in self.deduce

        hist = self.implement_binning(mc, eff)
        normalization_factor = self.get_normalization(hist, parameters, batch_size)
        result[-1] *= normalization_factor

        return key, result

    def save_code(self, file_path):
        """Save the code to file."""
        with open(file_path, 'w') as f:
            f.write(self.code)

    def lineage(self, data_name: str = 'cs2'):
        """Return lineage of plugins."""
        assert isinstance(data_name, str)
        pass

    def show_config(self, data_names: list = ('cs1', 'cs2', 'eff')):
        """
        Return configuration options that affect data_names.
        :param data_names: Data type name
        """
        dependencies = self.dependencies_deduce(
            data_names,
            nodep_data_name='batch_size',
        )
        r = []
        seen = []

        for dep in dependencies:
            p = dep['plugin']
            # Track plugins we already saw, so options from
            # multi-output plugins don't come up several times
            if p in seen:
                continue
            seen.append(p)

            for config in p.takes_config.values():
                try:
                    default = config.get_default()
                except:
                    default = appletree.OMITTED
                current = _cached_configs.get(config.name, None)
                r.append(dict(
                    option=config.name,
                    default=default,
                    current=current,
                    applies_to=p.provides,
                    help=config.help))
        if len(r):
            df = pd.DataFrame(r, columns=r[0].keys())
        else:
            df = pd.DataFrame([])

        # Then you can print the dataframe like:
        # straxen.dataframe_to_wiki(df, title=f'{data_names}', float_digits=1)
        return df

    def new_component(self):
        """
        Generate new component with same binning,
        usually used on predicting yields
        """
        component = self.__class__(
            name=self.name + '_copy',
            bins=self.bins,
            bins_type=self.bins_type,
        )
        return component


@export
class ComponentFixed(Component):
    """Component whose shape is fixed."""

    def __init__(self,
                 *args, **kwargs):
        """Initialization"""
        if not kwargs.get('file_name', None):
            raise ValueError('Should provide file_name for ComponentFixed!')
        else:
            self._file_name = kwargs.get('file_name', None)
        super().__init__(*args, **kwargs)

    def deduce(self,
               data_names: list = ('cs1', 'cs2')):
        """Deduce the needed parameters and make the fixed histogram."""
        self.data = load_data(self._file_name)[list(data_names)].to_numpy()
        self.eff = jnp.ones(len(self.data))
        self.hist = self.implement_binning(self.data, self.eff)
        self.needed_parameters.add(self.rate_name)

    def simulate(self):
        """Fixed component does not need to simulate."""
        raise NotImplementedError

    def simulate_hist(self,
                      parameters,
                      *args, **kwargs):
        """Return the fixed histogram."""
        normalization_factor = self.get_normalization(self.hist, parameters, len(self.data))
        return self.hist * normalization_factor

    def simulate_weighed_data(self,
                              parameters,
                              *args, **kwargs):
        """Simulate and return histogram."""
        result = [r for r in self.data.T]
        result.append(np.array(self.eff))
        # Clip all simulated data points
        result = self._clip(result)
        normalization_factor = self.get_normalization(self.hist, parameters, len(self.data))
        result[-1] *= normalization_factor

        return result


@export
def add_component_extensions(module1, module2):
    """Add components of module2 to module1"""
    for x in dir(module2):
        x = getattr(module2, x)
        if not isinstance(x, type(type)):
            continue
        _add_component_extension(module1, x)


@export
def _add_component_extension(module, component):
    """Add component to module"""
    if issubclass(component, Component):
        setattr(module, component.__name__, component)<|MERGE_RESOLUTION|>--- conflicted
+++ resolved
@@ -168,17 +168,13 @@
 
     def dependencies_deduce(self,
                             data_names: list = ('cs1', 'cs2', 'eff'),
-<<<<<<< HEAD
                             dependencies: list = None,
                             nodep_data_name: str = 'batch_size') -> list:
-        """Deduce dependencies."""
-=======
-                            dependencies: list = None) -> list:
         """Deduce dependencies.
         :param data_names: data names that simulation will output.
         :param dependencies: dependency tree.
-        """
->>>>>>> ffccb66b
+        :param nodep_data_name: data_name without dependency will not be deduced
+        """
         if dependencies is None:
             dependencies = []
 
@@ -283,18 +279,15 @@
 
     def deduce(self,
                data_names: list = ('cs1', 'cs2'),
-<<<<<<< HEAD
                func_name: str = 'simulate',
                nodep_data_name: str = 'batch_size',
                force_no_eff: bool = False):
-        """Deduce workflow and code."""
-=======
-               func_name: str = 'simulate'):
         """Deduce workflow and code.
         :param data_names: data names that simulation will output.
         :param func_name: name of the simulation function, used to cache it.
-        """
->>>>>>> ffccb66b
+        :param nodep_data_name: data_name without dependency will not be deduced
+        :param force_no_eff: force to ignore the efficiency, used in yield prediction
+        """
         if not isinstance(data_names, (list, tuple)):
             raise ValueError(f'Unsupported data_names type {type(data_names)}!')
         # make sure that 'eff' is the last data_name
