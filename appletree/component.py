--- conflicted
+++ resolved
@@ -6,14 +6,8 @@
 
 import appletree
 from appletree.plugin import Plugin
-<<<<<<< HEAD
-from appletree.share import DATAPATH, cached_functions
-from appletree.utils import exporter
-=======
-from appletree.parameter import Parameter
 from appletree.share import cached_functions
 from appletree.utils import exporter, load_data
->>>>>>> d19d26f5
 from appletree.hist import *
 
 export, __all__ = exporter()
@@ -280,61 +274,19 @@
         super().__init__(*args, **kwargs)
 
     def deduce(self, 
-<<<<<<< HEAD
                data_names:list=['cs1', 'cs2']):
-        fmt = self.file_name.split('.')[-1]
-        if fmt == 'csv':
-            self.data = pd.read_csv(self.file_name)[data_names].to_numpy()
-        elif fmt == 'pkl':
-            self.data = pd.read_pickle(self.file_name)[data_names].to_numpy()
-        else:
-            raise ValueError(f'unsupported file format {fmt}!')
+        self.data = load_data(self.file_name)[data_names].to_numpy()
         self.hist = self.implement_binning(self.data, jnp.ones(len(self.data)))
-=======
-               data_names:list=['cs1', 'cs2'], 
-               bins:list=[], 
-               bins_type:str=''):
-        self.bins = bins
-        self.bins_type = bins_type
-        self.data_names = data_names
-
-    def compile(self):
-        self.data = load_data(self.file_name)[self.data_names].to_numpy()
-        eff = jnp.ones(len(self.data))
-
-        if self.bins_type == 'meshgrid':
-            hist = make_hist_mesh_grid(jnp.asarray(self.data), bins=self.bins, weights=eff)
-        elif self.bins_type == 'irreg':
-            hist = make_hist_irreg_bin_2d(jnp.asarray(self.data), self.bins[0], self.bins[1], weights=eff)
-        else:
-            raise ValueError(f'unsupported bins_type {self.bins_type}!')
-        hist = hist + 1. # as an uncertainty to prevent blowing up
-
-        if self.norm_type == 'on_pdf':
-            hist = hist / jnp.sum(hist)
-        elif self.norm_type == 'on_sim':
-            hist = hist / len(self.data)
-        else:
-            raise ValueError(f'unsupported norm_type {self.norm_type}!')
-
-        self.hist = hist
->>>>>>> d19d26f5
 
     def simulate(self):
         raise NotImplementedError
 
-<<<<<<< HEAD
     def simulate_hist(self, 
                       parameters, 
                       *args, **kwargs):
         normalization_factor = self.get_normalization(self.hist, parameters, len(self.data))
         return self.hist * normalization_factor
-=======
-    def simulate_hist(self, parameters):
-        rate = parameters[self.rate_par_name]
-        return self.hist * rate
 
     @property
     def needed_parameters(self):
-        return [self.rate_par_name]
->>>>>>> d19d26f5
+        return [self.rate_par_name]