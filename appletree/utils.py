--- conflicted
+++ resolved
@@ -10,6 +10,9 @@
 import matplotlib as mpl
 from matplotlib.patches import Rectangle
 from matplotlib import pyplot as plt
+from scipy.special import erf
+from scipy.optimize import root
+from scipy.stats import chi2
 from scipy.special import erf
 from scipy.optimize import root
 from scipy.stats import chi2
@@ -613,23 +616,15 @@
         warn(f"Detected unused configs: {unused_configs}, you might set the configs incorrectly.")
 
 
-<<<<<<< HEAD
-=======
-@export
->>>>>>> 65fff492
+@export
 def errors_to_two_half_norm_sigmas(errors):
     """This function solves the sigmas for a two-half-norm distribution, such that the 16 and 84
     percentile corresponds to the given errors.
 
     In the two-half-norm distribution, the positive and negative errors are assumed to be
     the std of the glued normal distributions. While we interpret the 16 and 84 percentile as
-<<<<<<< HEAD
-    the input errors, thus we need to solve the sigmas for the two-half-norm distribution. The solution
-    is determined by the following conditions:
-=======
     the input errors, thus we need to solve the sigmas for the two-half-norm distribution.
     The solution is determined by the following conditions:
->>>>>>> 65fff492
     - The 16 percentile of the two-half-norm distribution should be the negative error.
     - The 84 percentile of the two-half-norm distribution should be the positive error.
     - The mode of the two-half-norm distribution should be 0.
