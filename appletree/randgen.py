import os
from warnings import warn
from functools import partial
from time import time

import jax
from jax import numpy as jnp
import numpy as np
from jax import random, lax, jit, vmap
from numpyro.distributions.util import _binomial_dispatch as _binomial_dispatch_numpyro
from scipy.interpolate import interp1d

from appletree.utils import exporter


export, __all__ = exporter(export_self=False)

if jax.config.x64_enabled:
    INT = np.int64
    FLOAT = np.float64
else:
    INT = np.int32
    FLOAT = np.float32


@export
def get_key(seed=None):
    """Generate a key for jax.random."""
    if seed is None:
        seed = int(time() * 1e6)
    return random.PRNGKey(seed)


@export
@partial(jit, static_argnums=(3,))
def uniform(key, vmin, vmax, shape=()):
    """Uniform random sampler.

    Args:
        key: seed for random generator.
        vmin: <jnp.array>-like min in uniform distribution.
        vmax: <jnp.array>-like max in uniform distribution.
        shape: output shape.
            If not given, output has shape jnp.broadcast_shapes(jnp.shape(vmin), jnp.shape(vmax)).

    Returns:
        an updated seed, random variables.

    """
    key, seed = random.split(key)

    shape = shape or jnp.broadcast_shapes(jnp.shape(vmin), jnp.shape(vmax))
    vmin = jnp.broadcast_to(vmin, shape).astype(FLOAT)
    vmax = jnp.broadcast_to(vmax, shape).astype(FLOAT)

    rvs = random.uniform(seed, shape, minval=vmin, maxval=vmax)
    return key, rvs.astype(FLOAT)


@export
@partial(jit, static_argnums=(2,))
def poisson(key, lam, shape=()):
    """Poisson random sampler.

    Args:
        key: seed for random generator.
        lam: <jnp.array>-like expectation in poisson distribution.
        shape: output shape. If not given, output has shape jnp.shape(lam).

    Returns:
        an updated seed, random variables.

    """
    key, seed = random.split(key)

    shape = shape or jnp.shape(lam)
    lam = jnp.broadcast_to(lam, shape).astype(FLOAT)

    rvs = random.poisson(seed, lam, shape=shape)
    return key, rvs.astype(INT)


@export
@partial(jit, static_argnums=(3,))
def gamma(key, alpha, beta, shape=()):
    """Gamma distribution random sampler.

    Args:
        key: seed for random generator.
        alpha: <jnp.array>-like shape in gamma distribution.
        beta: <jnp.array>-like rate in normal distribution.
        shape: output shape.
            If not given, output has shape jnp.broadcast_shapes(jnp.shape(alpha), jnp.shape(beta)).

    Returns:
        an updated seed, random variables.

    """
    key, seed = random.split(key)

    shape = shape or jnp.broadcast_shapes(jnp.shape(alpha), jnp.shape(beta))
    alpha = jnp.broadcast_to(alpha, shape).astype(FLOAT)
    beta = jnp.broadcast_to(beta, shape).astype(FLOAT)

    rvs = random.gamma(seed, alpha, shape=shape) / beta
    return key, rvs.astype(FLOAT)


@export
@partial(jit, static_argnums=(3,))
def normal(key, mean, std, shape=()):
    """Normal distribution random sampler.

    Args:
        key: seed for random generator.
        mean: <jnp.array>-like mean in normal distribution.
        std: <jnp.array>-like std in normal distribution.
        shape: output shape.
            If not given, output has shape jnp.broadcast_shapes(jnp.shape(mean), jnp.shape(std)).

    Returns:
        an updated seed, random variables.

    """
    key, seed = random.split(key)

    shape = shape or jnp.broadcast_shapes(jnp.shape(mean), jnp.shape(std))
    mean = jnp.broadcast_to(mean, shape).astype(FLOAT)
    std = jnp.broadcast_to(std, shape).astype(FLOAT)

    rvs = random.normal(seed, shape=shape) * std + mean
    return key, rvs.astype(FLOAT)


@export
@partial(jit, static_argnums=(5,))
def truncate_normal(key, mean, std, vmin=None, vmax=None, shape=()):
    """Truncated normal distribution random sampler.

    Args:
        key: seed for random generator.
        mean: <jnp.array>-like mean in normal distribution.
        std: <jnp.array>-like std in normal distribution.
        vmin: <jnp.array>-like min value to clip. By default it's None.
            vmin and vmax cannot be both None.
        vmax: <jnp.array>-like max value to clip. By default it's None.
            vmin and vmax cannot be both None.
        shape: parameter passed to normal(..., shape=shape)

    Returns:
        an updated seed, random variables.

    """
    key, rvs = normal(key, mean, std, shape=shape)
    rvs = jnp.clip(rvs, a_min=vmin, a_max=vmax)
    return key, rvs.astype(FLOAT)


@export
@partial(jit, static_argnums=(4,))
def skewnormal(key, a, loc, scale, shape=()):
    """Skew-normal distribution random sampler.

    Args:
        key: seed for random generator.
        a: <jnp.array>-like skewness in skewnormal distribution.
        loc: <jnp.array>-like loc in skewnormal distribution.
        scale: <jnp.array>-like scale in skewnormal distribution.
        shape: output shape.
            If not given, output has shape jnp.broadcast_shapes(jnp.shape(loc), jnp.shape(scale)).

    Returns:
        an updated seed, random variables.

    References:
        1. Dariush Ghorbanzadeh, Luan Jaupi, Philippe Durand.
        A Method to Simulate the Skew Normal Distribution.
        Applied Mathematics, 2014, 5 (13), pp.2073-2076. ff10.4236/am.2014.513201ff. ffhal02467997

    """
    shape = shape or jnp.broadcast_shapes(jnp.shape(a), jnp.shape(loc), jnp.shape(scale))
    a = jnp.broadcast_to(a, shape).astype(FLOAT)
    loc = jnp.broadcast_to(loc, shape).astype(FLOAT)
    scale = jnp.broadcast_to(scale, shape).astype(FLOAT)

    key, seed = random.split(key)
    rvs0 = random.normal(seed, shape=shape)
    key, seed = random.split(key)
    rvs1 = random.normal(seed, shape=shape)
    rvs = (a * jnp.abs(rvs0) + rvs1) / jnp.sqrt(1 + a**2)
    rvs = rvs * scale + loc
    return key, rvs.astype(FLOAT)


@export
@partial(jit, static_argnums=(2,))
def bernoulli(key, p, shape=()):
    """Bernoulli random sampler.

    Args:
        key: seed for random generator.
        p: <jnp.array>-like probability in bernoulli distribution.
        shape: output shape. If not given, output has shape jnp.shape(lam).

    Returns:
        an updated seed, random variables.

    """
    key, seed = random.split(key)

    shape = shape or jnp.shape(p)
    p = jnp.broadcast_to(p, shape).astype(FLOAT)

    rvs = random.bernoulli(seed, p, shape=shape)
    return key, rvs.astype(INT)


if hasattr(random, "binomial"):

    @export
    @partial(jit, static_argnums=(3, 4))
    def binomial(key, p, n, shape=()):
        """Binomial random sampler.

        Args:
            key: seed for random generator.
            p: <jnp.array>-like probability in binomial distribution.
            n: <jnp.array>-like count in binomial distribution.
            shape: output shape.
                If not given, output has shape jnp.broadcast_shapes(jnp.shape(p), jnp.shape(n)).
            always_use_normal: If true, then Norm(np, sqrt(npq)) is always used.
                Otherwise if n * p < 5, use the inversion method instead.

        Returns:
            an updated seed, random variables.

        """

        key, seed = random.split(key)

        shape = shape or jnp.broadcast_shapes(jnp.shape(p), jnp.shape(n))
        p = jnp.broadcast_to(p, shape).astype(FLOAT)
        n = jnp.broadcast_to(n, shape).astype(FLOAT)

        rvs = random.binomial(seed, n, p, shape=shape)
        return key, rvs.astype(INT)

else:
    warn("random.binomial is not available, using numpyro's _binomial_dispatch instead.")
<<<<<<< HEAD
    if os.environ.get("DO_NOT_USE_APPROX_IN_BINOM") is None:
        ALWAYS_USE_NORMAL_APPROX_IN_BINOM = True
        print("Using Normal as an approximation of Binomial")
    else:
        ALWAYS_USE_NORMAL_APPROX_IN_BINOM = False
        print("Using accurate Binomial, not Normal approximation")
=======

>>>>>>> 4b6e5755
    @export
    @partial(jit, static_argnums=(3, 4))
    def binomial(key, p, n, shape=(), always_use_normal=ALWAYS_USE_NORMAL_APPROX_IN_BINOM):
        """Binomial random sampler.

        Args:
            key: seed for random generator.
            p: <jnp.array>-like probability in binomial distribution.
            n: <jnp.array>-like count in binomial distribution.
            shape: output shape.
                If not given, output has shape jnp.broadcast_shapes(jnp.shape(p), jnp.shape(n)).
            always_use_normal: If true, then Norm(np, sqrt(npq)) is always used.
                Otherwise if n * p < 5, use the inversion method instead.

        Returns:
            an updated seed, random variables.

        """

        def _binomial_normal_approx_dispatch(seed, p, n):
            q = 1.0 - p
            mean = n * p
            std = jnp.sqrt(n * p * q)
            rvs = jnp.clip(random.normal(seed) * std + mean, a_min=0.0, a_max=n)
            return rvs.round().astype(INT)

        def _binomial_dispatch(seed, p, n):
            use_normal_approx = n * p >= 5.0
            return lax.cond(
                use_normal_approx,
                (seed, p, n),
                lambda x: _binomial_normal_approx_dispatch(*x),
                (seed, p, n),
                lambda x: _binomial_dispatch_numpyro(*x),
            )

        key, seed = random.split(key)

        shape = shape or lax.broadcast_shapes(jnp.shape(p), jnp.shape(n))
        p = jnp.reshape(jnp.broadcast_to(p, shape), -1)
        n = jnp.reshape(jnp.broadcast_to(n, shape), -1)
        seed = random.split(seed, jnp.size(p))

        if always_use_normal:
            dispatch = _binomial_normal_approx_dispatch
        else:
            dispatch = _binomial_dispatch

        if jax.default_backend() == "cpu":
            ret = lax.map(lambda x: dispatch(*x), (seed, p, n))
        else:
            ret = vmap(lambda *x: dispatch(*x))(seed, p, n)
        return key, jnp.reshape(ret, shape)


@export
@partial(jit, static_argnums=(3, 4))
def negative_binomial(key, p, n, shape=()):
    """Negative binomial distribution random sampler. Using Gamma–Poisson mixture.

    Args:
        key: seed for random generator.
        p: <jnp.array>-like probability of a single success in negative binomial distribution.
        n: <jnp.array>-like number of successes in negative binomial distribution.
        shape: output shape.
            If not given, output has shape jnp.broadcast_shapes(jnp.shape(p), jnp.shape(n)).

    Returns:
        an updated seed, random variables.

    References:
        1. https://en.wikipedia.org/wiki/Negative_binomial_distribution#Gamma%E2%80%93Poisson_mixture  # noqa
        2. https://docs.scipy.org/doc/scipy/reference/generated/scipy.stats.nbinom.html

    """

    key, lam = gamma(key, n, p / (1 - p), shape)

    key, rvs = poisson(key, lam)
    return key, rvs


@export
@partial(jit, static_argnums=(3,))
def generalized_poisson(key, lam, eta, shape=()):
    """Generalized Poisson Distribution(GPD) random sampler.

    Args:
        key: seed for random generator.
        lam: <jnp.array>-like expectation(location parameter) in GPD.
        eta: <jnp.array>-like scale parameter in GPD, within [0, 1).
        shape: output shape. If not given, output has shape jnp.shape(lam).

    Returns:
        an updated seed, random variables.

    References:
        1. https://gist.github.com/danmackinlay/00e957b11c488539bd3e2a3804922b9d
        2. https://search.r-project.org/CRAN/refmans/LaplacesDemon/html/dist.Generalized.Poisson.html  # noqa

    """

    shape = shape or jnp.broadcast_shapes(jnp.shape(lam), jnp.shape(eta))
    lam = jnp.broadcast_to(lam, shape).astype(FLOAT)
    eta = jnp.broadcast_to(eta, shape).astype(FLOAT)

    key, population = poisson(key, lam * (1 - eta), shape)

    offspring = jnp.copy(population)

    def cond_fun(args):
        return jnp.any(args[1] > 0)

    def body_fun(args):
        key, offspring = poisson(args[0], eta * args[1])
        population = args[2] + offspring
        return key, offspring, population

    key, offspring, population = jax.lax.while_loop(
        cond_fun,
        body_fun,
        (key, offspring, population),
    )

    return key, population.astype(INT)


@export
@jit
def uniform_key_vectorized(key):
    """Uniform(0,1) distribution sampler, vectorized by key.
    Note: key won't be updated!

    Args:
        key: seed for random generator, with shape (N, 2)

    Returns:
        random varibles with shape (N,)
    """
    sampler = vmap(jax.random.uniform, (0,), 0)
    return sampler(key)


class TwoHalfNorm:
    """Continuous distribution, two half Normal."""

    @staticmethod
    def rvs(mu=0, sigma_pos=1, sigma_neg=1, size=None):
        """Get random variables.

        Args:
            mu: float, 'center' value of the distribution.
            sigma_pos: float, Standard deviation of the distribution when variable larger than mu.
                Must be non-negative.
            sigma_neg: float, Standard deviation of the distribution when variable smaller than mu.
                Must be non-negative.
            size: int or tuple of ints, Output shape.

        Returns:
            random samples.

        """
        assert (sigma_pos > 0) and (sigma_neg > 0), "sigma should be positive"
        pos_half_prob = sigma_pos / (sigma_pos + sigma_neg)

        use_pos_half = np.random.uniform(size=size) < pos_half_prob
        use_neg_half = ~use_pos_half

        n_sigma = np.abs(np.random.normal(size=size))
        offset = use_pos_half * n_sigma * sigma_pos - use_neg_half * n_sigma * sigma_neg

        return offset + mu

    @staticmethod
    def logpdf(x, mu=0, sigma_pos=1, sigma_neg=1):
        """Log of the probability density function.

        Args:
            x: array, input variables.
            mu: float, 'center' value of the distribution.
            sigma_pos: float, Standard deviation of the distribution when variable larger than mu.
                Must be non-negative.
            sigma_neg: float, Standard deviation of the distribution when variable smaller than mu.
                Must be non-negative.
            size: int or tuple of ints, Output shape.

        Returns:
            log probability density function.

        """
        assert np.all(sigma_pos > 0) and np.all(sigma_neg > 0), "sigma should be positive"
        norm = 2 / (sigma_pos + sigma_neg) / np.sqrt(2 * np.pi)
        logpdf = np.where(
            x < mu, -((x - mu) ** 2) / sigma_neg**2 / 2, -((x - mu) ** 2) / sigma_pos**2 / 2
        )
        logpdf += np.log(norm)
        return logpdf


class BandTwoHalfNorm:
    """This is a TwoHalfNorm which quantifies uncertainty in y-axis, but we need to interpolate from
    x-axis."""

    def __init__(self, x, y, yerr_upper, yerr_lower):
        self.x = x
        self.y = interp1d(x, y, bounds_error=False, fill_value=np.nan)
        self.yerr_upper = interp1d(x, yerr_upper, bounds_error=False, fill_value=np.nan)
        self.yerr_lower = interp1d(x, yerr_lower, bounds_error=False, fill_value=np.nan)

    def logpdf(self, x, y):
        """We calculate along LLH where y-axis is random variable.

        We need to interpolate along x-axis to get y-axis's arguments.

        """
        mu = self.y(x)
        sigma_pos = self.yerr_upper(x)
        sigma_neg = self.yerr_lower(x)
        _mu = np.where(np.isnan(mu), 0, mu)
        _sigma_pos = np.where(np.isnan(sigma_pos), 1, sigma_pos)
        _sigma_neg = np.where(np.isnan(sigma_neg), 1, sigma_neg)
        logpdf = TwoHalfNorm.logpdf(x=y, mu=_mu, sigma_pos=_sigma_pos, sigma_neg=_sigma_neg)
        # If x out of range of self.x, return -np.inf
        logpdf = np.where(np.isnan(mu), -np.inf, logpdf)
        return logpdf


@export
@partial(jit, static_argnums=(4,))
def twohalfnorm(key, mu, sigma_pos, sigma_neg, shape=()):
    """JAX version of TwoHalfNorm.rvs.

    Args:
        key: seed for random generator.
        shape: output shape.
            If not given, output has shape jnp.broadcast_shapes(jnp.shape(mean), jnp.shape(std)).

    Returns:
        an updated seed, random variables.

    """
    key, seed = random.split(key)

    shape = shape or jnp.broadcast_shapes(jnp.shape(mu), jnp.shape(sigma_pos), jnp.shape(sigma_neg))
    mu = jnp.broadcast_to(mu, shape).astype(FLOAT)
    sigma_pos = jnp.broadcast_to(sigma_pos, shape).astype(FLOAT)
    sigma_neg = jnp.broadcast_to(sigma_neg, shape).astype(FLOAT)

    pos_half_prob = sigma_pos / (sigma_pos + sigma_neg)
    use_pos_half = random.uniform(seed, shape, minval=0.0, maxval=1.0) < pos_half_prob
    use_neg_half = ~use_pos_half

    n_sigma = jnp.abs(random.normal(seed, shape=shape))
    offset = use_pos_half * n_sigma * sigma_pos - use_neg_half * n_sigma * sigma_neg
    rvs = offset + mu

    return key, rvs.astype(FLOAT)<|MERGE_RESOLUTION|>--- conflicted
+++ resolved
@@ -247,16 +247,12 @@
 
 else:
     warn("random.binomial is not available, using numpyro's _binomial_dispatch instead.")
-<<<<<<< HEAD
     if os.environ.get("DO_NOT_USE_APPROX_IN_BINOM") is None:
         ALWAYS_USE_NORMAL_APPROX_IN_BINOM = True
         print("Using Normal as an approximation of Binomial")
     else:
         ALWAYS_USE_NORMAL_APPROX_IN_BINOM = False
         print("Using accurate Binomial, not Normal approximation")
-=======
-
->>>>>>> 4b6e5755
     @export
     @partial(jit, static_argnums=(3, 4))
     def binomial(key, p, n, shape=(), always_use_normal=ALWAYS_USE_NORMAL_APPROX_IN_BINOM):
